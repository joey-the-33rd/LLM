--- conflicted
+++ resolved
@@ -31,12 +31,8 @@
 )
 
 from .migrations import migrate
-<<<<<<< HEAD
 from .plugins import pm, load_plugins
-=======
-from .plugins import pm
 from .utils import mimetype_from_path, mimetype_from_string
->>>>>>> 75206711
 import base64
 import httpx
 import pathlib
@@ -1848,11 +1844,6 @@
     return "\n".join(output)
 
 
-<<<<<<< HEAD
-=======
-from .plugins import load_plugins
-
->>>>>>> 75206711
 load_plugins()
 
 pm.hook.register_commands(cli=cli)
